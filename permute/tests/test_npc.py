import pytest

import numpy as np
from numpy.random import RandomState
from scipy.stats import norm

from ..npc import (fisher,
                   liptak,
                   tippett,
                   inverse_n_weight,
                   npc,
                   check_combfunc_monotonic,
                   fwer_minp)


def test_fisher():
    pvalues = np.linspace(0.05, 0.9, num=5)
    np.testing.assert_almost_equal(fisher(pvalues), 11.11546, 5)
    np.testing.assert_equal(fisher(1), -0.0)
    np.testing.assert_array_less(fisher(10), 0)


def test_liptak():
    pvalues = np.linspace(0.05, 0.9, num=5)
    np.testing.assert_almost_equal(liptak(pvalues), 0.5728894, 5)
    np.testing.assert_equal(liptak(1), norm.ppf(0))
    np.testing.assert_equal(liptak(10), np.nan)


def test_tippett():
    pvalues = np.linspace(0.05, 0.9, num=5)
    np.testing.assert_almost_equal(tippett(pvalues), 0.95, 5)
    np.testing.assert_equal(tippett(1), 0)
    np.testing.assert_equal(tippett(10), -9)


def test_inverse_n_weight():
    pval = np.array([0.5, 0.25, 0.75])
    size = np.array([2, 4, 6])
    expected_npc = -0.7847396
    res_npc = inverse_n_weight(pval, size)
    np.testing.assert_almost_equal(expected_npc, res_npc)


<<<<<<< HEAD
=======
def test_t2p():
    obs = 5
    distr = np.array(range(-10, 11))
    expected = np.linspace(21, 1, num=21)/21
    np.testing.assert_array_almost_equal(t2p(distr, "greater", plus1=False), expected)
    np.testing.assert_array_almost_equal(t2p(distr, "less", plus1=False), expected[::-1])
    
    expected2 = 2*np.concatenate([expected[::-1][:10], 
        [0.5], expected[11:]])
    np.testing.assert_array_almost_equal(t2p(distr, "two-sided", plus1=False), expected2)


def test_t2p_bad_alternative():
    pytest.raises(ValueError, t2p, np.array([0.5, 0.25, 0.75]), "not a real alternative")


>>>>>>> 4f44c1a7
def test_npc():
    prng = RandomState(55)
    pvalues = np.linspace(0.05, 0.9, num=5)
    distr = prng.uniform(low=0, high=10, size=500).reshape(100, 5)
    res = npc(pvalues, distr, "fisher", plus1=False)
    np.testing.assert_almost_equal(res, 0.33)
    res = npc(pvalues, distr, "liptak", plus1=False)
    np.testing.assert_almost_equal(res, 0.35)
    res = npc(pvalues, distr, "tippett", plus1=False)
    np.testing.assert_almost_equal(res, 0.25)


def test_npc_callable_combine():
    prng = RandomState(55)
    pvalues = np.linspace(0.05, 0.9, num=5)
    distr = prng.uniform(low=0, high=10, size=500).reshape(100, 5)
    size = np.array([2, 4, 6, 4, 2])
    combine = lambda p: inverse_n_weight(p, size)
    res = npc(pvalues, distr, combine, plus1=False)
    np.testing.assert_equal(res, 0.39)


def test_npc_bad_distr():
    prng = RandomState(55)
    pvalues = np.linspace(0.05, 0.9, num=5)
    distr = prng.uniform(low=0, high=10, size=20).reshape(10, 2)
<<<<<<< HEAD
    npc(pvalues, distr, "fisher")
=======
    pytest.raises(ValueError, npc, pvalues, distr, "fisher", "greater")


def test_npc_bad_alternative():
    prng = RandomState(55)
    pvalues = np.linspace(0.05, 0.9, num=5)
    distr = prng.uniform(low=0, high=10, size=50).reshape(10, 5)
    pytest.raises(ValueError, npc, pvalues, distr, "fisher", np.array(["greater", "less"]))
>>>>>>> 4f44c1a7


def test_npc_single_pvalue():
    pytest.raises(ValueError, npc, np.array([1]), np.array([1, 2, 3]))
    

def test_monotonic_checker():
    pvalues = np.array([0.1, 0.2, 0.3])
    np.testing.assert_equal(check_combfunc_monotonic(pvalues, fisher), True)
    np.testing.assert_equal(check_combfunc_monotonic(pvalues, liptak), True)
    np.testing.assert_equal(check_combfunc_monotonic(pvalues, tippett), True)
    
    comb_function = lambda p: inverse_n_weight(p, np.array([2, 4, 6]))
    np.testing.assert_equal(check_combfunc_monotonic(pvalues, comb_function), True)
    
    bad_comb_function = lambda p: -1*fisher(p)
    np.testing.assert_equal(check_combfunc_monotonic(pvalues, bad_comb_function), False)
    

def test_mono_checker_in_npc():
    prng = RandomState(55)
    pvalues = np.linspace(0.05, 0.9, num=5)
    distr = prng.uniform(low=0, high=10, size=500).reshape(100, 5)
    bad_comb_function = lambda p: -1*fisher(p)
    pytest.raises(ValueError, npc, pvalues, distr, bad_comb_function)


def test_minp_bad_distr():
    prng = RandomState(55)
    pvalues = np.linspace(0.05, 0.9, num=5)
    distr = prng.uniform(low=0, high=10, size=20).reshape(10, 2)
<<<<<<< HEAD
    fwer_minp(pvalues, distr, "fisher")
=======
    pytest.raises(ValueError, fwer_minp, pvalues, distr, "fisher", "greater")
>>>>>>> 4f44c1a7


def test_minp_one_pvalue():
    prng = RandomState(55)
    pvalues = np.array([1])
    distr = prng.uniform(low=0, high=10, size=20).reshape(20, 1)
<<<<<<< HEAD
    fwer_minp(pvalues, distr, "fisher")

=======
    pytest.raises(ValueError, fwer_minp, pvalues, distr, "fisher", "greater")
>>>>>>> 4f44c1a7

def test_sim_npc():
    prng = RandomState(55)
    # test Y always greater than X so p-value should be 1 
    responses = np.array([[0, 1], [0, 1], [1, 2], [1, 2]])
    group = np.array([1, 1, 2, 2])
    my_randomizer = Experiment.Randomizer(randomize = randomize_group, seed = prng)
    data = Experiment(group, responses)
    
    # create median test statistic to apply to every column
    def med_diff(data, resp_index):
        # get response variable for that index
        resp = np.array([item[resp_index] for item in data.response])
        # get unique groups
        groups = np.unique(data.group)
        # get mean for each group
        mx = np.nanmean(resp[data.group == groups[0]])
        my = np.nanmean(resp[data.group == groups[1]])
        return mx-my
    
    test_array = Experiment.make_test_array(med_diff, [0, 1])
    res = sim_npc(data, test_array, combine="fisher", seed=None, reps=int(1000))
    np.testing.assert_almost_equal(res[0], 1)
    
    # test X = Y so p-value should be 1
    responses = np.array([[0, 1], [0, 1], [0, 1], [0, 1]])
    group = np.array([1, 1, 2, 2])
    data = Experiment(group, responses, randomizer = my_randomizer)
    res = sim_npc(data, test = Experiment.make_test_array(Experiment.TestFunc.mean_diff, [0, 1]), 
                  combine="fisher", seed=None, reps=int(1000))
    np.testing.assert_almost_equal(res[0], 1)
    
    # test stat for cat_1 is smaller if X all 0s which about 0.015 chance so pvalue should be about 0.985
    responses = np.array([[0, 1], [1, 1], [0, 1], [0, 1], [1, 1], [1, 1], [1, 1], [0, 1]])
    group = np.array([1, 1, 1, 1, 2, 2, 2, 2])
    data = Experiment(group, responses, randomizer = my_randomizer)
    res = sim_npc(data, test = Experiment.make_test_array(Experiment.TestFunc.mean_diff, [0, 1]),
                  combine="fisher", seed=None, reps=int(1000))
    np.testing.assert_almost_equal(res[0], 0.985, decimal = 2)
    
    
def test_fwer_minp():
    prng = RandomState(55)
    pvalues = np.linspace(0.05, 0.9, num=5)
    distr = prng.uniform(low=0, high=10, size=100000).reshape(20000, 5)
    res = fwer_minp(pvalues, distr, "fisher", plus1=False)
    expected_res = np.array([0.348594, 0.744245, 0.874132, 0.915783, 0.915783])
    np.testing.assert_almost_equal(res, expected_res, decimal=2)
    res = fwer_minp(pvalues, distr, "tippett", plus1=False)
    expected_res = np.array([0.2262191, 0.704166, 0.8552969, 0.9023438, 0.9023438])
    np.testing.assert_almost_equal(res, expected_res, decimal=2)<|MERGE_RESOLUTION|>--- conflicted
+++ resolved
@@ -42,25 +42,6 @@
     np.testing.assert_almost_equal(expected_npc, res_npc)
 
 
-<<<<<<< HEAD
-=======
-def test_t2p():
-    obs = 5
-    distr = np.array(range(-10, 11))
-    expected = np.linspace(21, 1, num=21)/21
-    np.testing.assert_array_almost_equal(t2p(distr, "greater", plus1=False), expected)
-    np.testing.assert_array_almost_equal(t2p(distr, "less", plus1=False), expected[::-1])
-    
-    expected2 = 2*np.concatenate([expected[::-1][:10], 
-        [0.5], expected[11:]])
-    np.testing.assert_array_almost_equal(t2p(distr, "two-sided", plus1=False), expected2)
-
-
-def test_t2p_bad_alternative():
-    pytest.raises(ValueError, t2p, np.array([0.5, 0.25, 0.75]), "not a real alternative")
-
-
->>>>>>> 4f44c1a7
 def test_npc():
     prng = RandomState(55)
     pvalues = np.linspace(0.05, 0.9, num=5)
@@ -87,18 +68,7 @@
     prng = RandomState(55)
     pvalues = np.linspace(0.05, 0.9, num=5)
     distr = prng.uniform(low=0, high=10, size=20).reshape(10, 2)
-<<<<<<< HEAD
     npc(pvalues, distr, "fisher")
-=======
-    pytest.raises(ValueError, npc, pvalues, distr, "fisher", "greater")
-
-
-def test_npc_bad_alternative():
-    prng = RandomState(55)
-    pvalues = np.linspace(0.05, 0.9, num=5)
-    distr = prng.uniform(low=0, high=10, size=50).reshape(10, 5)
-    pytest.raises(ValueError, npc, pvalues, distr, "fisher", np.array(["greater", "less"]))
->>>>>>> 4f44c1a7
 
 
 def test_npc_single_pvalue():
@@ -130,23 +100,14 @@
     prng = RandomState(55)
     pvalues = np.linspace(0.05, 0.9, num=5)
     distr = prng.uniform(low=0, high=10, size=20).reshape(10, 2)
-<<<<<<< HEAD
     fwer_minp(pvalues, distr, "fisher")
-=======
-    pytest.raises(ValueError, fwer_minp, pvalues, distr, "fisher", "greater")
->>>>>>> 4f44c1a7
 
 
 def test_minp_one_pvalue():
     prng = RandomState(55)
     pvalues = np.array([1])
     distr = prng.uniform(low=0, high=10, size=20).reshape(20, 1)
-<<<<<<< HEAD
     fwer_minp(pvalues, distr, "fisher")
-
-=======
-    pytest.raises(ValueError, fwer_minp, pvalues, distr, "fisher", "greater")
->>>>>>> 4f44c1a7
 
 def test_sim_npc():
     prng = RandomState(55)
